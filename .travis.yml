language: scala
# run on new infrastructure
sudo: false
cache:
  apt: true
  directories:
    $HOME/.ivy2
    regression/install
    chisel/target
    context-dependent-environments/target
    groundtest/target
    hardfloat/target
    junctions/target
    project/project/target
    project/target
    rocket/target
    target
    uncore/target
    zscale/target

# packages needed to build riscv-tools
addons:
  apt:
    sources:
      - ubuntu-toolchain-r-test
    packages:
      - gcc-4.8
      - g++-4.8
      - gperf
      - autoconf
      - automake
      - autotools-dev
      - libmpc-dev
      - libmpfr-dev
      - libgmp-dev
      - gawk
      - build-essential
      - bison
      - flex
      - texinfo

env:
  matrix:
    - CONFIG=DefaultConfig
<<<<<<< HEAD
    - CONFIG=BOOMConfig
=======
    - CONFIG=DefaultL2Config
>>>>>>> df479d79
    - CONFIG=RoccExampleConfig
    - CONFIG=DualCoreConfig
    - CONFIG=MemtestConfig
    - CONFIG=FancyMemtestConfig
    - CONFIG=BroadcastRegressionTestConfig
    - CONFIG=CacheRegressionTestConfig
    - CONFIG=NastiConverterTestConfig
    - CONFIG=UnitTestConfig
    - CONFIG=SplitL2MetadataTestConfig

# blacklist private branches
branches:
  except:
    - hwacha
    - hurricane

before_install:
  - rm riscv-tools/.travis.yml
  - export CXX=g++-4.8 CC=gcc-4.8

script:
  - make vsim-verilog -C regression CONFIG=$CONFIG TORTURE_CONFIG=default CHISEL_VERSION=3
  - make fsim-verilog -C regression CONFIG=$CONFIG TORTURE_CONFIG=default
  - make emulator-ndebug -C regression CONFIG=$CONFIG TORTURE_CONFIG=default
  - make emulator-asm-tests   -C regression CONFIG=$CONFIG TORTURE_CONFIG=default
  - make emulator-bmark-tests -C regression CONFIG=$CONFIG TORTURE_CONFIG=default -j1

before_cache:
  - ls -tr regression/install | tail -n+2 | sed s@^@regression/install/@ | xargs rm -rf<|MERGE_RESOLUTION|>--- conflicted
+++ resolved
@@ -42,11 +42,8 @@
 env:
   matrix:
     - CONFIG=DefaultConfig
-<<<<<<< HEAD
     - CONFIG=BOOMConfig
-=======
     - CONFIG=DefaultL2Config
->>>>>>> df479d79
     - CONFIG=RoccExampleConfig
     - CONFIG=DualCoreConfig
     - CONFIG=MemtestConfig
