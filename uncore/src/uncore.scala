--- conflicted
+++ resolved
@@ -17,521 +17,7 @@
   val master_xact_id = Bits(width = MASTER_XACT_ID_MAX_BITS)
 }
 
-<<<<<<< HEAD
-class XactTrackerBroadcast(id: Int)(implicit conf: CoherenceHubConfiguration) extends Component {
-  val co = conf.co
-  val io = new Bundle {
-    val alloc_req       = (new FIFOIO) { new TrackerAllocReq }.flip
-    val p_data          = (new PipeIO) { new TrackerProbeData }.flip
-    val can_alloc       = Bool(INPUT)
-    val grant_ack     = Bool(INPUT)
-    val release_cnt_dec   = Bits(INPUT, conf.ln.nTiles)
-    val probe_cnt_inc   = Bits(INPUT, conf.ln.nTiles)
-    val tile_incoherent = Bits(INPUT, conf.ln.nTiles)
-    val release_data      = (new PipeIO) { new ReleaseData }.flip
-    val acquire_data     = (new PipeIO) { new AcquireData }.flip
-    val sent_grant_ack  = Bool(INPUT)
-    val release_data_dep  = (new PipeIO) { new TrackerDependency }.flip
-    val acquire_data_dep = (new PipeIO) { new TrackerDependency }.flip
-
-    val mem_req_cmd     = (new FIFOIO) { new MemReqCmd }
-    val mem_req_data    = (new FIFOIO) { new MemData }
-    val mem_req_lock    = Bool(OUTPUT)
-    val probe       = (new FIFOIO) { new Probe }
-    val busy            = Bool(OUTPUT)
-    val addr            = Bits(OUTPUT, PADDR_BITS - OFFSET_BITS)
-    val init_client_id    = Bits(OUTPUT, conf.ln.idBits)
-    val release_client_id   = Bits(OUTPUT, conf.ln.idBits)
-    val client_xact_id    = Bits(OUTPUT, CLIENT_XACT_ID_BITS)
-    val sharer_count    = Bits(OUTPUT, conf.ln.idBits+1)
-    val a_type          = Bits(OUTPUT, ACQUIRE_TYPE_MAX_BITS)
-    val push_probe      = Bits(OUTPUT, conf.ln.nTiles)
-    val pop_release       = Bits(OUTPUT, conf.ln.nTiles)
-    val pop_release_data  = Bits(OUTPUT, conf.ln.nTiles)
-    val pop_release_dep   = Bits(OUTPUT, conf.ln.nTiles)
-    val pop_acquire      = Bits(OUTPUT, conf.ln.nTiles)
-    val pop_acquire_data = Bits(OUTPUT, conf.ln.nTiles)
-    val pop_acquire_dep  = Bits(OUTPUT, conf.ln.nTiles)
-    val send_grant_ack  = Bool(OUTPUT)
-  }
-
-  def doMemReqWrite(req_cmd: FIFOIO[MemReqCmd], req_data: FIFOIO[MemData], lock: Bool,  data: PipeIO[MemData], trigger: Bool, cmd_sent: Bool, pop_data: Bits, pop_dep: Bits, at_front_of_dep_queue: Bool, client_id: UFix) {
-    req_cmd.bits.rw := Bool(true)
-    req_data.bits := data.bits
-    when(req_cmd.ready && req_cmd.valid) {
-      cmd_sent := Bool(true)
-    }
-    when (at_front_of_dep_queue) {
-      req_cmd.valid := !cmd_sent && req_data.ready && data.valid
-      lock := data.valid || cmd_sent
-      when (req_cmd.ready || cmd_sent) {
-        req_data.valid := data.valid
-        when(req_data.ready) {
-          pop_data := UFix(1) << client_id
-          when (data.valid) {
-            mem_cnt  := mem_cnt_next
-            when(mem_cnt === UFix(REFILL_CYCLES-1)) {
-              pop_dep := UFix(1) << client_id
-              trigger := Bool(false)
-            }
-          }
-        }
-      }
-    }
-  }
-
-  def doMemReqRead(req_cmd: FIFOIO[MemReqCmd], trigger: Bool) {
-    req_cmd.valid := Bool(true)
-    req_cmd.bits.rw := Bool(false)
-    when(req_cmd.ready) {
-      trigger := Bool(false)
-    }
-  }
-
-  val s_idle :: s_ack :: s_mem :: s_probe :: s_busy :: Nil = Enum(5){ UFix() }
-  val state = Reg(resetVal = s_idle)
-  val xact  = Reg{ new Acquire }
-  val init_client_id_ = Reg{ Bits() }
-  val release_count = if (conf.ln.nTiles == 1) UFix(0) else Reg(resetVal = UFix(0, width = log2Up(conf.ln.nTiles)))
-  val probe_flags = Reg(resetVal = Bits(0, width = conf.ln.nTiles))
-  val release_client_id_ = Reg{ Bits() }
-  val x_needs_read = Reg(resetVal = Bool(false))
-  val acquire_data_needs_write = Reg(resetVal = Bool(false))
-  val release_data_needs_write = Reg(resetVal = Bool(false))
-  val x_w_mem_cmd_sent = Reg(resetVal = Bool(false))
-  val p_w_mem_cmd_sent = Reg(resetVal = Bool(false))
-  val mem_cnt = Reg(resetVal = UFix(0, width = log2Up(REFILL_CYCLES)))
-  val mem_cnt_next = mem_cnt + UFix(1)
-  val mem_cnt_max = ~UFix(0, width = log2Up(REFILL_CYCLES))
-  val probe_initial_flags = Bits(width = conf.ln.nTiles)
-  probe_initial_flags := Bits(0)
-  if (conf.ln.nTiles > 1) {
-    // issue self-probes for uncached read xacts to facilitate I$ coherence
-    // TODO: this is hackish; figure out how to do it more systematically
-    val probe_self = co match {
-      case u: CoherencePolicyWithUncached => u.isUncachedReadTransaction(io.alloc_req.bits.acquire)
-      case _ => Bool(false)
-    }
-    val myflag = Mux(probe_self, Bits(0), UFixToOH(io.alloc_req.bits.client_id(log2Up(conf.ln.nTiles)-1,0)))
-    probe_initial_flags := ~(io.tile_incoherent | myflag)
-  }
-
-  io.busy := state != s_idle
-  io.addr := xact.addr
-  io.init_client_id := init_client_id_
-  io.release_client_id := release_client_id_
-  io.client_xact_id := xact.client_xact_id
-  io.sharer_count := UFix(conf.ln.nTiles) // TODO: Broadcast only
-  io.a_type := xact.a_type
-
-  io.mem_req_cmd.valid := Bool(false)
-  io.mem_req_cmd.bits.rw := Bool(false)
-  io.mem_req_cmd.bits.addr := xact.addr
-  io.mem_req_cmd.bits.tag := UFix(id)
-  io.mem_req_data.valid := Bool(false)
-  io.mem_req_data.bits.data := UFix(0)
-  io.mem_req_lock := Bool(false)
-  io.probe.valid := Bool(false)
-  io.probe.bits.p_type := co.getProbeType(xact.a_type, UFix(0))
-  io.probe.bits.master_xact_id  := UFix(id)
-  io.probe.bits.addr := xact.addr
-  io.push_probe      := Bits(0, width = conf.ln.nTiles)
-  io.pop_release       := Bits(0, width = conf.ln.nTiles)
-  io.pop_release_data  := Bits(0, width = conf.ln.nTiles)
-  io.pop_release_dep   := Bits(0, width = conf.ln.nTiles)
-  io.pop_acquire      := Bits(0, width = conf.ln.nTiles)
-  io.pop_acquire_data := Bits(0, width = conf.ln.nTiles)
-  io.pop_acquire_dep  := Bits(0, width = conf.ln.nTiles)
-  io.send_grant_ack  := Bool(false)
-
-  switch (state) {
-    is(s_idle) {
-      when( io.alloc_req.valid && io.can_alloc ) {
-        xact := io.alloc_req.bits.acquire
-        init_client_id_ := io.alloc_req.bits.client_id
-        acquire_data_needs_write := co.messageHasData(io.alloc_req.bits.acquire)
-        x_needs_read := co.needsMemRead(io.alloc_req.bits.acquire.a_type, UFix(0))
-        probe_flags := probe_initial_flags
-        mem_cnt := UFix(0)
-        p_w_mem_cmd_sent := Bool(false)
-        x_w_mem_cmd_sent := Bool(false)
-        io.pop_acquire := UFix(1) << io.alloc_req.bits.client_id
-        if(conf.ln.nTiles > 1) {
-          release_count := PopCount(probe_initial_flags)
-          state := Mux(probe_initial_flags.orR, s_probe, s_mem)
-        } else state := s_mem
-      }
-    }
-    is(s_probe) {
-      when(probe_flags.orR) {
-        io.push_probe := probe_flags
-        io.probe.valid := Bool(true)
-      }
-      when(io.probe_cnt_inc.orR) {
-        probe_flags := probe_flags & ~io.probe_cnt_inc // unflag sent reqs
-      }
-      when(io.release_cnt_dec.orR) {
-        val dec = PopCount(io.release_cnt_dec)
-        io.pop_release := io.release_cnt_dec
-        if(conf.ln.nTiles > 1) release_count := release_count - dec
-        when(release_count === dec) {
-          state := s_mem
-        }
-      }
-      when(io.p_data.valid) {
-        release_data_needs_write := Bool(true)
-        release_client_id_ := io.p_data.bits.client_id
-      }
-    }
-    is(s_mem) {
-      when (release_data_needs_write) {
-        doMemReqWrite(io.mem_req_cmd, 
-                      io.mem_req_data, 
-                      io.mem_req_lock, 
-                      io.release_data, 
-                      release_data_needs_write, 
-                      p_w_mem_cmd_sent, 
-                      io.pop_release_data, 
-                      io.pop_release_dep, 
-                      io.release_data_dep.valid && (io.release_data_dep.bits.master_xact_id === UFix(id)),
-                      release_client_id_)
-      } . elsewhen(acquire_data_needs_write) {
-        doMemReqWrite(io.mem_req_cmd, 
-                      io.mem_req_data, 
-                      io.mem_req_lock, 
-                      io.acquire_data, 
-                      acquire_data_needs_write, 
-                      x_w_mem_cmd_sent, 
-                      io.pop_acquire_data, 
-                      io.pop_acquire_dep,
-                      io.acquire_data_dep.valid && (io.acquire_data_dep.bits.master_xact_id === UFix(id)),
-                      init_client_id_)
-      } . elsewhen (x_needs_read) {    
-        doMemReqRead(io.mem_req_cmd, x_needs_read)
-      } . otherwise { 
-        state := Mux(co.needsAckReply(xact.a_type, UFix(0)), s_ack, s_busy)
-      }
-    }
-    is(s_ack) {
-      io.send_grant_ack := Bool(true)
-      when(io.sent_grant_ack) { state := s_busy }
-    }
-    is(s_busy) { // Nothing left to do but wait for transaction to complete
-      when (io.grant_ack) {
-        state := s_idle
-      }
-    }
-  }
-}
-
-case class CoherenceHubConfiguration(co: CoherencePolicy, ln: LogicalNetworkConfiguration)
-
-class CoherenceHubAdapter(implicit conf: LogicalNetworkConfiguration) extends Component with MasterCoherenceAgent {
-  val io = new Bundle {
-    val net = (new TileLinkIO).flip
-    val hub = Vec(conf.nTiles) { new TileLinkIO }
-  }
-
-  val netClientProducedSubBundles = io.net.getClass.getMethods.filter( x =>
-    classOf[ClientSourcedIO[Data]].isAssignableFrom(x.getReturnType)).map{ m =>
-      m.invoke(io.net).asInstanceOf[ClientSourcedIO[LogicalNetworkIO[Data]]] } 
-  val netMasterProducedSubBundles  = io.net.getClass.getMethods.filter( x =>
-    classOf[MasterSourcedIO[Data]].isAssignableFrom(x.getReturnType)).map{ m =>
-      m.invoke(io.net).asInstanceOf[MasterSourcedIO[LogicalNetworkIO[Data]]] }
-
-  val hubClientProducedSubBundles = io.hub.map{ io => { 
-    io.getClass.getMethods.filter( x =>
-      classOf[ClientSourcedIO[Data]].isAssignableFrom(x.getReturnType)).map{ m =>
-        m.invoke(io).asInstanceOf[ClientSourcedIO[LogicalNetworkIO[Data]]] }}}.transpose
-  val hubMasterProducedSubBundles = io.hub.map{ io => {
-    io.getClass.getMethods.filter( x =>
-      classOf[MasterSourcedIO[Data]].isAssignableFrom(x.getReturnType)).map{ m =>
-        m.invoke(io).asInstanceOf[MasterSourcedIO[LogicalNetworkIO[Data]]] }}}.transpose
-
-  hubMasterProducedSubBundles.zip(netMasterProducedSubBundles).foreach{ case(hub, net) => {
-    net.bits.header.src := UFix(0)
-    net.bits.header.dst := Vec(hub.map(_.valid)){Bool()}.indexWhere{s: Bool => s}
-    net.bits.payload := hub(0).bits.payload
-    net.valid := hub.map(_.valid).fold(Bool(false))(_||_)
-    hub.foreach( _.ready := net.ready) 
-  }}
-  hubClientProducedSubBundles.zip(netClientProducedSubBundles).foreach{ case(hub, net) => {
-    hub.foreach(_.bits.header := net.bits.header)
-    hub.zipWithIndex.foreach{ case(h,i) => h.valid := (net.bits.header.src === UFix(i)) && net.valid }
-    hub.foreach(_.bits.payload := net.bits.payload)
-    net.ready := hub.map(_.ready).fold(Bool(false))(_||_)
-  }}
-}
-
-abstract class CoherenceHub(implicit conf: LogicalNetworkConfiguration) extends Component with MasterCoherenceAgent {
-  val io = new Bundle {
-    val tiles = Vec(conf.nTiles) { new TileLinkIO }.flip
-    val incoherent = Vec(conf.nTiles) { Bool() }.asInput
-    val mem = new ioMem
-  }
-}
-
-class CoherenceHubNull(implicit conf: CoherenceHubConfiguration) extends CoherenceHub()(conf.ln)
-{
-  val co = conf.co.asInstanceOf[ThreeStateIncoherence]
-
-  val acquire = io.tiles(0).acquire
-  val is_write = acquire.bits.payload.a_type === co.acquireWriteback
-  acquire.ready := io.mem.req_cmd.ready && !(is_write && io.mem.resp.valid) //stall write req/resp to handle previous read resp
-  io.mem.req_cmd.valid   := acquire.valid && !(is_write && io.mem.resp.valid)
-  io.mem.req_cmd.bits.rw    := is_write
-  io.mem.req_cmd.bits.tag   := acquire.bits.payload.client_xact_id
-  io.mem.req_cmd.bits.addr  := acquire.bits.payload.addr
-  io.mem.req_data <> io.tiles(0).acquire_data
-
-  val grant = io.tiles(0).grant
-  grant.bits.payload.g_type := Mux(io.mem.resp.valid, co.grantData, co.grantAck)
-  grant.bits.payload.client_xact_id := Mux(io.mem.resp.valid, io.mem.resp.bits.tag, acquire.bits.payload.client_xact_id)
-  grant.bits.payload.master_xact_id := UFix(0) // don't care
-  grant.bits.payload.data := io.mem.resp.bits.data
-  grant.bits.payload.require_ack := Bool(true)
-  grant.valid := io.mem.resp.valid || acquire.valid && is_write && io.mem.req_cmd.ready
-
-  io.tiles(0).abort.valid := Bool(false)
-  io.tiles(0).grant_ack.ready := Bool(true)
-  io.tiles(0).probe.valid := Bool(false)
-  io.tiles(0).release.ready := Bool(true)
-  io.tiles(0).release_data.ready := Bool(true)
-}
-
-
-class CoherenceHubBroadcast(implicit conf: CoherenceHubConfiguration) extends CoherenceHub()(conf.ln)
-{
-  implicit val lnConf = conf.ln
-  val co = conf.co
-  val trackerList = (0 until NGLOBAL_XACTS).map(new XactTrackerBroadcast(_))
-
-  val busy_arr           = Vec(NGLOBAL_XACTS){ Bool() }
-  val addr_arr           = Vec(NGLOBAL_XACTS){ Bits(width=PADDR_BITS-OFFSET_BITS) }
-  val init_client_id_arr   = Vec(NGLOBAL_XACTS){ Bits(width=conf.ln.idBits) }
-  val client_xact_id_arr   = Vec(NGLOBAL_XACTS){ Bits(width=CLIENT_XACT_ID_BITS) }
-  val a_type_arr         = Vec(NGLOBAL_XACTS){ Bits(width=ACQUIRE_TYPE_MAX_BITS) }
-  val sh_count_arr       = Vec(NGLOBAL_XACTS){ Bits(width=conf.ln.idBits) }
-  val send_grant_ack_arr = Vec(NGLOBAL_XACTS){ Bool() }
-
-  val do_free_arr        = Vec(NGLOBAL_XACTS){ Bool() }
-  val release_cnt_dec_arr  = VecBuf(NGLOBAL_XACTS){ Vec(conf.ln.nTiles){ Bool()}  }
-  val probe_cnt_inc_arr  = VecBuf(NGLOBAL_XACTS){ Vec(conf.ln.nTiles){ Bool()}  }
-  val sent_grant_ack_arr = Vec(NGLOBAL_XACTS){  Bool() }
-  val p_data_client_id_arr = Vec(NGLOBAL_XACTS){  Bits(width=conf.ln.idBits) }
-  val p_data_valid_arr   = Vec(NGLOBAL_XACTS){  Bool() }
-
-  for( i <- 0 until NGLOBAL_XACTS) {
-    val t = trackerList(i).io
-    busy_arr(i)           := t.busy
-    addr_arr(i)           := t.addr
-    init_client_id_arr(i)   := t.init_client_id
-    client_xact_id_arr(i)   := t.client_xact_id
-    a_type_arr(i)         := t.a_type
-    sh_count_arr(i)       := t.sharer_count
-    send_grant_ack_arr(i) := t.send_grant_ack
-    t.grant_ack         := do_free_arr(i)
-    t.p_data.bits.client_id := p_data_client_id_arr(i)
-    t.p_data.valid        := p_data_valid_arr(i)
-    t.release_cnt_dec       := release_cnt_dec_arr(i).toBits
-    t.probe_cnt_inc       := probe_cnt_inc_arr(i).toBits
-    t.tile_incoherent     := io.incoherent.toBits
-    t.sent_grant_ack      := sent_grant_ack_arr(i)
-    do_free_arr(i)        := Bool(false)
-    sent_grant_ack_arr(i) := Bool(false)
-    p_data_client_id_arr(i) := Bits(0, width = conf.ln.idBits)
-    p_data_valid_arr(i)   := Bool(false)
-    for( j <- 0 until conf.ln.nTiles) {
-      release_cnt_dec_arr(i)(j) := Bool(false)    
-      probe_cnt_inc_arr(i)(j) := Bool(false)
-    }
-  }
-
-  val release_data_dep_list = List.fill(conf.ln.nTiles)((new Queue(NGLOBAL_XACTS)){new TrackerDependency}) // depth must >= NPRIMARY
-  val acquire_data_dep_list = List.fill(conf.ln.nTiles)((new Queue(NGLOBAL_XACTS)){new TrackerDependency}) // depth should >= NPRIMARY
-
-  // Free finished transactions
-  for( j <- 0 until conf.ln.nTiles ) {
-    val ack = io.tiles(j).grant_ack
-    when (ack.valid) {
-      do_free_arr(ack.bits.payload.master_xact_id) := Bool(true)
-    }
-    ack.ready := Bool(true)
-  }
-
-  // Reply to initial requestor
-  // Forward memory responses from mem to tile or arbitrate to  ack
-  val mem_idx = io.mem.resp.bits.tag
-  val ack_idx = PriorityEncoder(send_grant_ack_arr.toBits)
-  for( j <- 0 until conf.ln.nTiles ) {
-    val rep = io.tiles(j).grant
-    rep.bits.payload.g_type := UFix(0)
-    rep.bits.payload.client_xact_id := UFix(0)
-    rep.bits.payload.master_xact_id := UFix(0)
-    rep.bits.payload.data := io.mem.resp.bits.data
-    rep.bits.payload.require_ack := Bool(true)
-    rep.bits.header.dst := UFix(0) // DNC
-    rep.bits.header.src := UFix(0) // DNC
-    rep.valid := Bool(false)
-    when(io.mem.resp.valid && (UFix(j) === init_client_id_arr(mem_idx))) {
-      rep.bits.payload.g_type := co.getGrantType(a_type_arr(mem_idx), sh_count_arr(mem_idx))
-      rep.bits.payload.client_xact_id := client_xact_id_arr(mem_idx)
-      rep.bits.payload.master_xact_id := mem_idx
-      rep.valid := Bool(true)
-    } . otherwise {
-      rep.bits.payload.g_type := co.getGrantType(a_type_arr(ack_idx), sh_count_arr(ack_idx))
-      rep.bits.payload.client_xact_id := client_xact_id_arr(ack_idx)
-      rep.bits.payload.master_xact_id := ack_idx
-      when (UFix(j) === init_client_id_arr(ack_idx)) {
-        rep.valid := send_grant_ack_arr.toBits.orR
-        sent_grant_ack_arr(ack_idx) := rep.ready
-      }
-    }
-  }
-  io.mem.resp.ready  := io.tiles(init_client_id_arr(mem_idx)).grant.ready
-
-  // Create an arbiter for the one memory port
-  // We have to arbitrate between the different trackers' memory requests
-  // and once we have picked a request, get the right write data
-  val mem_req_cmd_arb = (new Arbiter(NGLOBAL_XACTS)) { new MemReqCmd() }
-  val mem_req_data_arb = (new LockingArbiter(NGLOBAL_XACTS)) { new MemData() }
-  for( i <- 0 until NGLOBAL_XACTS ) {
-    mem_req_cmd_arb.io.in(i)    <> trackerList(i).io.mem_req_cmd
-    mem_req_data_arb.io.in(i)   <> trackerList(i).io.mem_req_data
-    mem_req_data_arb.io.lock(i) <> trackerList(i).io.mem_req_lock
-  }
-  io.mem.req_cmd  <> Queue(mem_req_cmd_arb.io.out)
-  io.mem.req_data <> Queue(mem_req_data_arb.io.out)
-  
-  // Handle probe replies, which may or may not have data
-  for( j <- 0 until conf.ln.nTiles ) {
-    val release = io.tiles(j).release
-    val release_data = io.tiles(j).release_data
-    val idx = release.bits.payload.master_xact_id
-    val pop_releases = trackerList.map(_.io.pop_release(j).toBool)
-    val do_pop = foldR(pop_releases)(_ || _)
-    release.ready := Bool(true)
-    release_data_dep_list(j).io.enq.valid := release.valid && co.messageHasData(release.bits.payload)
-    release_data_dep_list(j).io.enq.bits.master_xact_id := release.bits.payload.master_xact_id
-    release_data.ready := foldR(trackerList.map(_.io.pop_release_data(j)))(_ || _)
-    when (release.valid && co.messageHasData(release.bits.payload)) {
-      p_data_valid_arr(idx) := Bool(true)
-      p_data_client_id_arr(idx) := UFix(j)
-    }
-    release_data_dep_list(j).io.deq.ready := foldR(trackerList.map(_.io.pop_release_dep(j).toBool))(_||_)
-  }
-  for( i <- 0 until NGLOBAL_XACTS ) {
-    trackerList(i).io.release_data.valid := io.tiles(trackerList(i).io.release_client_id).release_data.valid
-    trackerList(i).io.release_data.bits := io.tiles(trackerList(i).io.release_client_id).release_data.bits.payload
-
-    trackerList(i).io.release_data_dep.valid := MuxLookup(trackerList(i).io.release_client_id, release_data_dep_list(0).io.deq.valid, (0 until conf.ln.nTiles).map( j => UFix(j) -> release_data_dep_list(j).io.deq.valid))
-    trackerList(i).io.release_data_dep.bits := MuxLookup(trackerList(i).io.release_client_id, release_data_dep_list(0).io.deq.bits, (0 until conf.ln.nTiles).map( j => UFix(j) -> release_data_dep_list(j).io.deq.bits))
-
-    for( j <- 0 until conf.ln.nTiles) {
-      val release = io.tiles(j).release
-      release_cnt_dec_arr(i)(j) := release.valid && (release.bits.payload.master_xact_id === UFix(i))
-    }
-  }
-
-  // Nack conflicting transaction init attempts
-  val s_idle :: s_abort_drain :: s_abort_send :: Nil = Enum(3){ UFix() }
-  val abort_state_arr = Vec(conf.ln.nTiles) { Reg(resetVal = s_idle) }
-  val want_to_abort_arr = Vec(conf.ln.nTiles) { Bool() }
-  for( j <- 0 until conf.ln.nTiles ) {
-    val acquire = io.tiles(j).acquire
-    val acquire_data = io.tiles(j).acquire_data
-    val x_abort  = io.tiles(j).abort
-    val abort_cnt = Reg(resetVal = UFix(0, width = log2Up(REFILL_CYCLES)))
-    val conflicts = Vec(NGLOBAL_XACTS) { Bool() }
-    for( i <- 0 until NGLOBAL_XACTS) {
-      val t = trackerList(i).io
-      conflicts(i) := t.busy && acquire.valid && co.isCoherenceConflict(t.addr, acquire.bits.payload.addr)
-    }
-    x_abort.bits.payload.client_xact_id := acquire.bits.payload.client_xact_id
-    x_abort.bits.header.dst := UFix(0) // DNC
-    x_abort.bits.header.src := UFix(0) // DNC
-    want_to_abort_arr(j) := acquire.valid && (conflicts.toBits.orR || busy_arr.toBits.andR || (!acquire_data_dep_list(j).io.enq.ready && co.messageHasData(acquire.bits.payload)))
-    
-    x_abort.valid := Bool(false)
-    switch(abort_state_arr(j)) {
-      is(s_idle) {
-        when(want_to_abort_arr(j)) {
-          when(co.messageHasData(acquire.bits.payload)) {
-            abort_state_arr(j) := s_abort_drain
-          } . otherwise {
-            abort_state_arr(j) := s_abort_send
-          }
-        }
-      }
-      is(s_abort_drain) { // raises acquire_data.ready below
-        when(acquire_data.valid) {
-          abort_cnt := abort_cnt + UFix(1)
-          when(abort_cnt === ~UFix(0, width = log2Up(REFILL_CYCLES))) {
-            abort_state_arr(j) := s_abort_send
-          }
-        }
-      }
-      is(s_abort_send) { // nothing is dequeued for now
-        x_abort.valid := Bool(true)
-        when(x_abort.ready) { // raises acquire.ready below
-          abort_state_arr(j) := s_idle
-        }
-      }
-    }
-  }
-  
-  // Handle transaction initiation requests
-  // Only one allocation per cycle
-  // Init requests may or may not have data
-  val alloc_arb = (new Arbiter(NGLOBAL_XACTS)) { Bool() }
-  val init_arb = (new Arbiter(conf.ln.nTiles)) { new TrackerAllocReq }
-  for( i <- 0 until NGLOBAL_XACTS ) {
-    alloc_arb.io.in(i).valid := !trackerList(i).io.busy
-    trackerList(i).io.can_alloc := alloc_arb.io.in(i).ready
-    trackerList(i).io.alloc_req.bits := init_arb.io.out.bits
-    trackerList(i).io.alloc_req.valid := init_arb.io.out.valid
-
-    trackerList(i).io.acquire_data.bits := io.tiles(trackerList(i).io.init_client_id).acquire_data.bits.payload
-    trackerList(i).io.acquire_data.valid := io.tiles(trackerList(i).io.init_client_id).acquire_data.valid
-    trackerList(i).io.acquire_data_dep.bits := MuxLookup(trackerList(i).io.init_client_id, acquire_data_dep_list(0).io.deq.bits, (0 until conf.ln.nTiles).map( j => UFix(j) -> acquire_data_dep_list(j).io.deq.bits))
-    trackerList(i).io.acquire_data_dep.valid := MuxLookup(trackerList(i).io.init_client_id, acquire_data_dep_list(0).io.deq.valid, (0 until conf.ln.nTiles).map( j => UFix(j) -> acquire_data_dep_list(j).io.deq.valid))
-  }
-  for( j <- 0 until conf.ln.nTiles ) {
-    val acquire = io.tiles(j).acquire
-    val acquire_data = io.tiles(j).acquire_data
-    val acquire_data_dep = acquire_data_dep_list(j).io.deq
-    val x_abort = io.tiles(j).abort
-    init_arb.io.in(j).valid := (abort_state_arr(j) === s_idle) && !want_to_abort_arr(j) && acquire.valid
-    init_arb.io.in(j).bits.acquire := acquire.bits.payload
-    init_arb.io.in(j).bits.client_id := UFix(j)
-    val pop_acquires = trackerList.map(_.io.pop_acquire(j).toBool)
-    val do_pop = foldR(pop_acquires)(_||_)
-    acquire_data_dep_list(j).io.enq.valid := do_pop && co.messageHasData(acquire.bits.payload) && (abort_state_arr(j) === s_idle) 
-    acquire_data_dep_list(j).io.enq.bits.master_xact_id := OHToUFix(pop_acquires)
-    acquire.ready := (x_abort.valid && x_abort.ready) || do_pop
-    acquire_data.ready := (abort_state_arr(j) === s_abort_drain) || foldR(trackerList.map(_.io.pop_acquire_data(j).toBool))(_||_)
-    acquire_data_dep.ready := foldR(trackerList.map(_.io.pop_acquire_dep(j).toBool))(_||_)
-  }
-  
-  alloc_arb.io.out.ready := init_arb.io.out.valid
-
-  // Handle probe request generation
-  // Must arbitrate for each request port
-  val probe_arb_arr = List.fill(conf.ln.nTiles)((new Arbiter(NGLOBAL_XACTS)) { new Probe() })
-  for( j <- 0 until conf.ln.nTiles ) {
-    for( i <- 0 until NGLOBAL_XACTS ) {
-      val t = trackerList(i).io
-      probe_arb_arr(j).io.in(i).bits :=  t.probe.bits
-      probe_arb_arr(j).io.in(i).valid := t.probe.valid && t.push_probe(j)
-      probe_cnt_inc_arr(i)(j) := probe_arb_arr(j).io.in(i).ready
-    }
-    FIFOedLogicalNetworkIOWrapper(probe_arb_arr(j).io.out) <> io.tiles(j).probe
-  }
-
-}
-=======
 case class UncoreConfiguration(co: CoherencePolicyWithUncached, ln: LogicalNetworkConfiguration)
->>>>>>> c36b1dfa
 
 abstract class CoherenceAgent(implicit conf: LogicalNetworkConfiguration) extends Component with MasterCoherenceAgent {
   val io = new Bundle {
@@ -545,11 +31,7 @@
 {
   implicit val lnConf = conf.ln
   val co = conf.co
-<<<<<<< HEAD
-  val trackerList = (0 until NGLOBAL_XACTS).map(new XactTracker(_))
-=======
   val trackerList = new WritebackTracker(0, bankId) +: (1 to NGLOBAL_XACTS).map(new AcquireTracker(_, bankId))
->>>>>>> c36b1dfa
   val release_data_dep_q = (new Queue(NGLOBAL_XACTS)){new TrackerDependency} // depth must >= NPRIMARY
   val acquire_data_dep_q = (new Queue(NGLOBAL_XACTS)){new TrackerDependency} // depth should >= NPRIMARY
   
@@ -558,100 +40,15 @@
   // Handle transaction initiation requests
   // Only one allocation per cycle
   // Init requests may or may not have data
-<<<<<<< HEAD
-  val acquire = io.network.acquire
-  val acquire_data = io.network.acquire_data
-  val x_abort = io.network.abort
-  val x_dep_deq = acquire_data_dep_q.io.deq
-  val s_idle :: s_abort_drain :: s_abort_send :: Nil = Enum(3){ UFix() }
-  val abort_state = Reg(resetVal = s_idle)
-  val abort_cnt = Reg(resetVal = UFix(0, width = log2Up(REFILL_CYCLES)))
-  val any_conflict = trackerList.map(_.io.has_conflict).reduce(_||_)
-  val all_busy = trackerList.map(_.io.busy).reduce(_&&_)
-  val want_to_abort = acquire.valid && (any_conflict || all_busy || (!acquire_data_dep_q.io.enq.ready && co.messageHasData(acquire.bits.payload)))
-=======
   val acquire = io.client.acquire
   val acquire_data = io.client.acquire_data
   val acq_dep_deq = acquire_data_dep_q.io.deq
   val any_acquire_conflict = trackerList.map(_.io.has_acquire_conflict).reduce(_||_)
   val all_busy = trackerList.map(_.io.busy).reduce(_&&_)
->>>>>>> c36b1dfa
 
   val alloc_arb = (new Arbiter(trackerList.size)) { Bool() }
   for( i <- 0 until trackerList.size ) {
     alloc_arb.io.in(i).valid := !trackerList(i).io.busy
-<<<<<<< HEAD
-    trackerList(i).io.acquire.bits := acquire.bits
-    trackerList(i).io.acquire.valid := (abort_state === s_idle) && !want_to_abort && acquire.valid && alloc_arb.io.in(i).ready
-
-    trackerList(i).io.acquire_data.bits := acquire_data.bits
-    trackerList(i).io.acquire_data.valid := acquire_data.valid
-    trackerList(i).io.acquire_data_dep.bits := x_dep_deq.bits
-    trackerList(i).io.acquire_data_dep.valid := x_dep_deq.valid
-  }
-  val pop_acquire = trackerList.map(_.io.acquire.ready).reduce(_||_)
-  acquire.ready := (x_abort.valid && x_abort.ready) || pop_acquire
-  acquire_data.ready := (abort_state === s_abort_drain) || trackerList.map(_.io.acquire_data.ready).reduce(_||_)
-  acquire_data_dep_q.io.enq.valid := pop_acquire && co.messageHasData(acquire.bits.payload) && (abort_state === s_idle) 
-  acquire_data_dep_q.io.enq.bits.master_xact_id := OHToUFix(trackerList.map(_.io.acquire.ready))
-  x_dep_deq.ready := trackerList.map(_.io.acquire_data_dep.ready).reduce(_||_)
-  
-  alloc_arb.io.out.ready := acquire.valid
-
-  // Nack conflicting transaction init attempts
-  x_abort.bits.header.dst := acquire.bits.header.src
-  x_abort.bits.header.src := UFix(0) //DNC
-  x_abort.bits.payload.client_xact_id := acquire.bits.payload.client_xact_id
-  x_abort.valid := Bool(false)
-  switch(abort_state) {
-    is(s_idle) {
-      when(want_to_abort) {
-        abort_state := Mux( co.messageHasData(acquire.bits.payload), s_abort_drain, s_abort_send)
-      }
-    }
-    is(s_abort_drain) { // raises acquire_data.ready below
-      when(acquire_data.valid) {
-        abort_cnt := abort_cnt + UFix(1)
-        when(abort_cnt === ~UFix(0, width = log2Up(REFILL_CYCLES))) {
-          abort_state := s_abort_send
-        }
-      }
-    }
-    is(s_abort_send) { // nothing is dequeued for now
-      x_abort.valid := Bool(true)
-      when(x_abort.ready) { // raises acquire.ready 
-        abort_state := s_idle
-      }
-    }
-  }
-
-  // Handle probe request generation
-  val probe_arb = (new Arbiter(NGLOBAL_XACTS)){(new LogicalNetworkIO){ new Probe }}
-  for( i <- 0 until NGLOBAL_XACTS ) {
-    val t = trackerList(i).io
-    probe_arb.io.in(i).bits :=  t.probe.bits
-    probe_arb.io.in(i).valid := t.probe.valid
-    t.probe.ready := probe_arb.io.in(i).ready
-  }
-  io.network.probe <> probe_arb.io.out
-
-  // Handle probe replies, which may or may not have data
-  val release = io.network.release
-  val release_data = io.network.release_data
-  val idx = release.bits.payload.master_xact_id
-  release.ready := trackerList.map(_.io.release.ready).reduce(_||_)
-  release_data.ready := trackerList.map(_.io.release_data.ready).reduce(_||_)
-  release_data_dep_q.io.enq.valid := release.valid && co.messageHasData(release.bits.payload)
-  release_data_dep_q.io.enq.bits.master_xact_id := release.bits.payload.master_xact_id
-  release_data_dep_q.io.deq.ready := trackerList.map(_.io.release_data_dep.ready).reduce(_||_)
-  for( i <- 0 until NGLOBAL_XACTS ) {
-    trackerList(i).io.release_data.valid := release_data.valid
-    trackerList(i).io.release_data.bits := release_data.bits
-    trackerList(i).io.release_data_dep.valid := release_data_dep_q.io.deq.valid
-    trackerList(i).io.release_data_dep.bits := release_data_dep_q.io.deq.bits
-    trackerList(i).io.release.valid := release.valid && (idx === UFix(i))
-    trackerList(i).io.release.bits := release.bits 
-=======
     val t = trackerList(i).io.client
     t.acquire.bits := acquire.bits
     t.acquire.valid := acquire.valid && alloc_arb.io.in(i).ready
@@ -693,7 +90,6 @@
     t.release_data.bits := release_data.bits
     trackerList(i).io.release_data_dep.valid := release_data_dep_q.io.deq.valid
     trackerList(i).io.release_data_dep.bits := release_data_dep_q.io.deq.bits
->>>>>>> c36b1dfa
   }
 
   // Reply to initial requestor
@@ -702,16 +98,9 @@
   grant_arb.io.in zip trackerList map { case (arb, t) => arb <> t.io.client.grant }
 
   // Free finished transactions
-<<<<<<< HEAD
-  val ack = io.network.grant_ack
-  for( i <- 0 until NGLOBAL_XACTS ) {
-    trackerList(i).io.free := ack.valid && (ack.bits.payload.master_xact_id === UFix(i))
-  }
-=======
   val ack = io.client.grant_ack
   trackerList.map(_.io.client.grant_ack.valid := ack.valid)
   trackerList.map(_.io.client.grant_ack.bits := ack.bits)
->>>>>>> c36b1dfa
   ack.ready := Bool(true)
 
   // Create an arbiter for the one memory port
@@ -725,25 +114,6 @@
   val co = conf.co
   implicit val ln = conf.ln
   val io = new Bundle {
-<<<<<<< HEAD
-    val acquire          = (new FIFOIO){(new LogicalNetworkIO) { new Acquire }}.flip
-    val acquire_data     = (new FIFOIO){(new LogicalNetworkIO) { new AcquireData }}.flip
-    val release           = (new FIFOIO){(new LogicalNetworkIO) { new Release }}.flip
-    val release_data      = (new FIFOIO){(new LogicalNetworkIO) { new ReleaseData }}.flip
-    val free            = Bool(INPUT)
-    val tile_incoherent = Bits(INPUT, conf.ln.nTiles)
-    val release_data_dep  = (new FIFOIO) { new TrackerDependency }.flip
-    val acquire_data_dep = (new FIFOIO) { new TrackerDependency }.flip
-    val mem_resp        = (new FIFOIO) { new MemResp }.flip
-
-    val mem_req_cmd     = (new FIFOIO) { new MemReqCmd }
-    val mem_req_data    = (new FIFOIO) { new MemData }
-    val mem_req_lock    = Bool(OUTPUT)
-    val probe           = (new FIFOIO) {(new LogicalNetworkIO) { new Probe }}
-    val grant           = (new FIFOIO) {(new LogicalNetworkIO) { new Grant }}
-    val busy            = Bool(OUTPUT)
-    val has_conflict    = Bool(OUTPUT)
-=======
     val client = (new TileLinkIO).flip
     val master = new UncachedTileLinkIO
 
@@ -754,7 +124,6 @@
     val busy = Bool(OUTPUT)
     val has_acquire_conflict = Bool(OUTPUT)
     val has_release_conflict = Bool(OUTPUT)
->>>>>>> c36b1dfa
   }
 }
 
@@ -832,29 +201,6 @@
   val xact  = Reg{ new Acquire }
   val init_client_id_ = Reg(resetVal = UFix(0, width = log2Up(conf.ln.nClients)))
   //TODO: Will need id reg for merged release xacts
-<<<<<<< HEAD
-  val init_sharer_cnt_ = Reg(resetVal = UFix(0, width = log2Up(conf.ln.nTiles)))
-  val release_count = if (conf.ln.nTiles == 1) UFix(0) else Reg(resetVal = UFix(0, width = log2Up(conf.ln.nTiles)))
-  val probe_flags = Reg(resetVal = Bits(0, width = conf.ln.nTiles))
-  val x_needs_read = Reg(resetVal = Bool(false))
-  val acquire_data_needs_write = Reg(resetVal = Bool(false))
-  val release_data_needs_write = Reg(resetVal = Bool(false))
-  val x_w_mem_cmd_sent = Reg(resetVal = Bool(false))
-  val p_w_mem_cmd_sent = Reg(resetVal = Bool(false))
-  val mem_cnt = Reg(resetVal = UFix(0, width = log2Up(REFILL_CYCLES)))
-  val mem_cnt_next = mem_cnt + UFix(1)
-  val mem_cnt_max = ~UFix(0, width = log2Up(REFILL_CYCLES))
-  val probe_initial_flags = Bits(width = conf.ln.nTiles)
-  probe_initial_flags := Bits(0)
-  if (conf.ln.nTiles > 1) {
-    // issue self-probes for uncached read xacts to facilitate I$ coherence
-    // TODO: this is hackish; figure out how to do it more systematically
-    val probe_self = co match {
-      case u: CoherencePolicyWithUncached => u.isUncachedReadTransaction(io.acquire.bits.payload)
-      case _ => Bool(false)
-    }
-    val myflag = Mux(probe_self, Bits(0), UFixToOH(io.acquire.bits.header.src(log2Up(conf.ln.nTiles)-1,0)))
-=======
   val init_sharer_cnt_ = Reg(resetVal = UFix(0, width = log2Up(conf.ln.nClients)))
   val grant_type = co.getGrantType(xact.a_type, init_sharer_cnt_)
   val release_count = if (conf.ln.nClients == 1) UFix(0) else Reg(resetVal = UFix(0, width = log2Up(conf.ln.nClients)))
@@ -872,65 +218,10 @@
     // issue self-probes for uncached read xacts to facilitate I$ coherence
     val probe_self = co.needsSelfProbe(io.client.acquire.bits.payload)
     val myflag = Mux(probe_self, Bits(0), UFixToOH(io.client.acquire.bits.header.src(log2Up(conf.ln.nClients)-1,0)))
->>>>>>> c36b1dfa
     probe_initial_flags := ~(io.tile_incoherent | myflag)
   }
 
   io.busy := state != s_idle
-<<<<<<< HEAD
-  io.has_conflict := co.isCoherenceConflict(xact.addr, io.acquire.bits.payload.addr) && (state != s_idle)
-  io.mem_req_cmd.valid := Bool(false)
-  io.mem_req_cmd.bits.rw := Bool(false)
-  io.mem_req_cmd.bits.addr := xact.addr
-  io.mem_req_cmd.bits.tag := UFix(id)
-  io.mem_req_data.valid := Bool(false)
-  io.mem_req_data.bits.data := UFix(0)
-  io.mem_req_lock := Bool(false)
-<<<<<<< HEAD
-  io.p_req.valid := Bool(false)
-  io.p_req.bits.payload.p_type := co.getProbeType(xact.a_type, UFix(0))
-  io.p_req.bits.payload.master_xact_id  := UFix(id)
-  io.p_req.bits.payload.addr := xact.addr
-  io.p_req.bits.header.dst := UFix(0)
-  io.p_req.bits.header.src := UFix(0) // DNC
-=======
-  io.probe.valid := Bool(false)
-  io.probe.bits.payload.p_type := co.getProbeType(xact.a_type, UFix(0))
-  io.probe.bits.payload.master_xact_id  := UFix(id)
-  io.probe.bits.payload.addr := xact.addr
-  io.probe.bits.header.dst := UFix(0)
->>>>>>> changed val names in hub to match new tilelink names
-  io.grant.bits.payload.data := io.mem_resp.bits.data
-  io.grant.bits.payload.g_type := co.getGrantType(xact.a_type, init_sharer_cnt_)
-  io.grant.bits.payload.client_xact_id := xact.client_xact_id
-  io.grant.bits.payload.master_xact_id := UFix(id)
-  io.grant.bits.payload.require_ack := all_grants_require_acks
-  io.grant.bits.header.dst := init_client_id_
-  io.grant.bits.header.src := UFix(0) // DNC
-  io.grant.valid := (io.mem_resp.valid && (UFix(id) === io.mem_resp.bits.tag)) 
-  io.acquire.ready := Bool(false)
-  io.acquire_data.ready := Bool(false)
-  io.acquire_data_dep.ready := Bool(false)  
-  io.release.ready := Bool(false)
-  io.release_data.ready := Bool(false)
-  io.release_data_dep.ready := Bool(false)  
-  io.mem_resp.ready := io.grant.ready
-
-  switch (state) {
-    is(s_idle) {
-      when( io.acquire.valid ) {
-        xact := io.acquire.bits.payload
-        init_client_id_ := io.acquire.bits.header.src
-        init_sharer_cnt_ := UFix(conf.ln.nTiles) // TODO: Broadcast only
-        acquire_data_needs_write := co.messageHasData(io.acquire.bits.payload)
-        x_needs_read := co.needsMemRead(io.acquire.bits.payload.a_type, UFix(0))
-        probe_flags := probe_initial_flags
-        mem_cnt := UFix(0)
-        p_w_mem_cmd_sent := Bool(false)
-        x_w_mem_cmd_sent := Bool(false)
-        io.acquire.ready := Bool(true)
-        if(conf.ln.nTiles > 1) {
-=======
   io.has_acquire_conflict := co.isCoherenceConflict(xact.addr, io.client.acquire.bits.payload.addr) && (state != s_idle)
   io.has_release_conflict := co.isCoherenceConflict(xact.addr, io.client.release.bits.payload.addr) && (state != s_idle)
   io.master.acquire.valid := Bool(false)
@@ -977,7 +268,6 @@
         a_w_mem_cmd_sent := Bool(false)
         io.client.acquire.ready := Bool(true)
         if(conf.ln.nClients > 1) {
->>>>>>> c36b1dfa
           release_count := PopCount(probe_initial_flags)
           state := Mux(probe_initial_flags.orR, s_probe, s_mem)
         } else state := s_mem
@@ -986,21 +276,6 @@
     is(s_probe) {
       val curr_p_id = PriorityEncoder(probe_flags)
       when(probe_flags.orR) {
-<<<<<<< HEAD
-        io.probe.valid := Bool(true)
-        io.probe.bits.header.dst := curr_p_id 
-      }
-      when(io.probe.ready) {
-        probe_flags := probe_flags & ~(UFixToOH(curr_p_id))
-      }
-      when(io.release.valid) {
-        io.release.ready := Bool(true)
-        if(conf.ln.nTiles > 1) release_count := release_count - UFix(1)
-        when(release_count === UFix(1)) {
-          state := s_mem
-        }
-        release_data_needs_write := co.messageHasData(io.release.bits.payload)
-=======
         io.client.probe.valid := Bool(true)
         io.client.probe.bits.header.dst := curr_p_id 
       }
@@ -1014,30 +289,10 @@
           state := s_mem
         }
         release_data_needs_write := co.messageHasData(io.client.release.bits.payload)
->>>>>>> c36b1dfa
       }
     }
     is(s_mem) {
       when (release_data_needs_write) {
-<<<<<<< HEAD
-        doMemReqWrite(io.mem_req_cmd, 
-                      io.mem_req_data, 
-                      io.mem_req_lock, 
-                      io.release_data, 
-                      release_data_needs_write, 
-                      p_w_mem_cmd_sent, 
-                      io.release_data_dep.ready, 
-                      io.release_data_dep.valid && (io.release_data_dep.bits.master_xact_id === UFix(id)))
-      } . elsewhen(acquire_data_needs_write) {
-        doMemReqWrite(io.mem_req_cmd, 
-                      io.mem_req_data, 
-                      io.mem_req_lock, 
-                      io.acquire_data, 
-                      acquire_data_needs_write, 
-                      x_w_mem_cmd_sent, 
-                      io.acquire_data_dep.ready,
-                      io.acquire_data_dep.valid && (io.acquire_data_dep.bits.master_xact_id === UFix(id)))
-=======
         doOuterReqWrite(io.master.acquire, 
                       io.master.acquire_data, 
                       io.client.release_data, 
@@ -1053,7 +308,6 @@
                       a_w_mem_cmd_sent, 
                       io.acquire_data_dep.ready,
                       io.acquire_data_dep.valid && (io.acquire_data_dep.bits.master_xact_id === UFix(trackerId)))
->>>>>>> c36b1dfa
       } . elsewhen (x_needs_read) {    
         doOuterReqRead(io.master.acquire, x_needs_read)
       } . otherwise { 
