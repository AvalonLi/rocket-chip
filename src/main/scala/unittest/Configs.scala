// See LICENSE for license details.

package unittest

import Chisel._
import cde.{Parameters, Config, CDEMatchError}
import rocketchip.{BaseConfig, BasePlatformConfig}

class WithUnitTests extends Config(
  (pname, site, here) => pname match {
<<<<<<< HEAD
    case junctions.PAddrBits => 32
    case rocket.XLen => 64
    case UnitTests => (p: Parameters) => Seq(
      Module(new junctions.MultiWidthFifoTest),
      Module(new junctions.NastiMemoryDemuxTest()(p)),
      Module(new junctions.HastiTest()(p)))
    case _ => throw new CDEMatchError
  })

class JunctionsUnitTestConfig extends Config(new WithJunctionsUnitTests ++ new BasePlatformConfig)

class WithUncoreUnitTests extends Config(
  (pname, site, here) => pname match {
    case rocketchip.NCoreplexExtClients => 0
    case uncore.tilelink.TLId => "L1toL2"
    case UnitTests => (p: Parameters) => Seq(
      Module(new uncore.devices.ROMSlaveTest()(p)),
      Module(new uncore.devices.TileLinkRAMTest()(p)),
      Module(new uncore.tilelink2.TLFuzzRAMTest))
=======
    case uncore.tilelink.TLId => "L1toL2"
    case NCoreplexExtClients => 0
    case RegressionTestNames => LinkedHashSet("rv64ui-p-simple")
    case UnitTests => (p: Parameters) => {
      TestGeneration.addSuite(DefaultTestSuites.groundtest64("p")) // TODO why
      TestGeneration.addSuite(DefaultTestSuites.emptyBmarks)
      Seq(
        Module(new junctions.MultiWidthFifoTest),
        Module(new junctions.NastiMemoryDemuxTest()(p)),
        Module(new junctions.HastiTest()(p)),
        Module(new uncore.devices.ROMSlaveTest()(p)),
        Module(new uncore.devices.TileLinkRAMTest()(p)),
        Module(new uncore.tilelink2.TLFuzzRAMTest))
    }
>>>>>>> 3f3defb1
    case _ => throw new CDEMatchError
  }
)

<<<<<<< HEAD
class UncoreUnitTestConfig extends Config(new WithUncoreUnitTests ++ new BaseConfig)
=======
class UnitTestConfig extends Config(new WithUnitTests ++ new BaseConfig)
>>>>>>> 3f3defb1
<|MERGE_RESOLUTION|>--- conflicted
+++ resolved
@@ -6,9 +6,8 @@
 import cde.{Parameters, Config, CDEMatchError}
 import rocketchip.{BaseConfig, BasePlatformConfig}
 
-class WithUnitTests extends Config(
+class WithJunctionsUnitTests extends Config(
   (pname, site, here) => pname match {
-<<<<<<< HEAD
     case junctions.PAddrBits => 32
     case rocket.XLen => 64
     case UnitTests => (p: Parameters) => Seq(
@@ -28,28 +27,8 @@
       Module(new uncore.devices.ROMSlaveTest()(p)),
       Module(new uncore.devices.TileLinkRAMTest()(p)),
       Module(new uncore.tilelink2.TLFuzzRAMTest))
-=======
-    case uncore.tilelink.TLId => "L1toL2"
-    case NCoreplexExtClients => 0
-    case RegressionTestNames => LinkedHashSet("rv64ui-p-simple")
-    case UnitTests => (p: Parameters) => {
-      TestGeneration.addSuite(DefaultTestSuites.groundtest64("p")) // TODO why
-      TestGeneration.addSuite(DefaultTestSuites.emptyBmarks)
-      Seq(
-        Module(new junctions.MultiWidthFifoTest),
-        Module(new junctions.NastiMemoryDemuxTest()(p)),
-        Module(new junctions.HastiTest()(p)),
-        Module(new uncore.devices.ROMSlaveTest()(p)),
-        Module(new uncore.devices.TileLinkRAMTest()(p)),
-        Module(new uncore.tilelink2.TLFuzzRAMTest))
-    }
->>>>>>> 3f3defb1
     case _ => throw new CDEMatchError
   }
 )
 
-<<<<<<< HEAD
-class UncoreUnitTestConfig extends Config(new WithUncoreUnitTests ++ new BaseConfig)
-=======
-class UnitTestConfig extends Config(new WithUnitTests ++ new BaseConfig)
->>>>>>> 3f3defb1
+class UncoreUnitTestConfig extends Config(new WithUncoreUnitTests ++ new BaseConfig)